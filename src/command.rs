#[derive(Debug)]
pub enum ClockDirection {
    Rising,
    Falling,
}

#[derive(Debug)]
pub enum BitDirection {
    LsbFirst,
    MsbFirst,
}

#[derive(Debug)]
struct FullDataShiftOptions {
    read_clock_direction: ClockDirection,
    write_clock_direction: ClockDirection,
    bit_direction: BitDirection,
    write_tdi: bool,
    read_tdo: bool,
    write_tms: bool,
}

impl Default for FullDataShiftOptions {
    fn default() -> Self {
        FullDataShiftOptions {
            read_clock_direction: ClockDirection::Rising,
            write_clock_direction: ClockDirection::Rising,
            bit_direction: BitDirection::MsbFirst,
            write_tdi: false,
            read_tdo: false,
            write_tms: false,
        }
    }
}

impl Into<u8> for FullDataShiftOptions {
    fn into(self) -> u8 {
        let mut byte = 0;
        byte |= match self.write_clock_direction {
            ClockDirection::Rising => 0x00,
            ClockDirection::Falling => 0x01,
        };
        byte |= match self.read_clock_direction {
            ClockDirection::Rising => 0x00,
            ClockDirection::Falling => 0x04,
        };
        byte |= match self.bit_direction {
            BitDirection::MsbFirst => 0x00,
            BitDirection::LsbFirst => 0x08,
        };
        byte |= match self.write_tdi {
            false => 0x00,
            true => 0x10,
        };
        byte |= match self.read_tdo {
            false => 0x00,
            true => 0x20,
        };
        byte |= match self.write_tms {
            false => 0x00,
            true => 0x40,
        };

        byte
    }
}

#[derive(Debug)]
pub struct DataShiftOptions {
    pub clock_direction: ClockDirection,
    pub bit_direction: BitDirection,
}

impl Into<FullDataShiftOptions> for DataShiftOptions {
    fn into(self) -> FullDataShiftOptions {
        FullDataShiftOptions {
            read_clock_direction: self.clock_direction,
            bit_direction: self.bit_direction,
            ..Default::default()
        }
    }
}

impl Into<u8> for DataShiftOptions {
    fn into(self) -> u8 {
        Into::<FullDataShiftOptions>::into(self).into()
    }
}

#[derive(Debug, Copy, Clone, PartialEq)]
pub enum PinRange {
    High,
    Low,
}

#[derive(Debug, Copy, Clone, PartialEq)]
pub enum PinValue {
    High,
    Low,
}

#[repr(transparent)]
#[derive(Debug, Copy, Clone, PartialEq)]
pub struct PinValueArray([PinValue; 8]);

impl Into<u8> for PinValueArray {
    fn into(self) -> u8 {
        self.0
            .iter()
            .enumerate()
            .map(|(i, val)| match val {
                PinValue::High => 1 << i,
                PinValue::Low => 0 << i,
            })
            .fold(0u8, |acc, val| acc | val)
    }
}

impl From<u8> for PinValueArray {
    fn from(value: u8) -> Self {
        let mut result = [PinValue::Low; 8];
        let value = value.reverse_bits();
        for i in 0..8 {
            match (value << i & 0x80) == 0x80 {
                true => result[i] = PinValue::High,
<<<<<<< HEAD
                false => result[i] = PinValue::Low,
=======
                false => result[i] = PinValue::Low
>>>>>>> c511bc1b
            }
        }
        PinValueArray(result)
    }
}

#[cfg(test)]
mod pin_value_array_tests {
    use super::*;

    #[test]
    fn test() {
        let array: PinValueArray = 0b00110011u8.into();

        assert_eq!(
            array,
            PinValueArray([
                PinValue::High,
                PinValue::High,
                PinValue::Low,
                PinValue::Low,
                PinValue::High,
                PinValue::High,
                PinValue::Low,
                PinValue::Low,
            ])
        )
    }
}

#[derive(Debug, Copy, Clone, PartialEq)]
pub enum PinDirection {
    Input,
    Output,
}

#[repr(transparent)]
#[derive(Debug, Copy, Clone, PartialEq)]
pub struct PinDirectionArray([PinDirection; 8]);

impl Into<u8> for PinDirectionArray {
    fn into(self) -> u8 {
        self.0
            .iter()
            .enumerate()
            .map(|(i, val)| match val {
                PinDirection::Input => 0 << i,
                PinDirection::Output => 1 << i,
            })
            .fold(0u8, |acc, val| acc | val)
    }
}

impl From<u8> for PinDirectionArray {
    fn from(value: u8) -> Self {
        let mut result = [PinDirection::Input; 8];
        let value = value.reverse_bits();
        for i in 0..8 {
            match (value << i & 0x80) == 0x80 {
                true => result[i] = PinDirection::Output,
<<<<<<< HEAD
                false => result[i] = PinDirection::Input,
=======
                false => result[i] = PinDirection::Input
>>>>>>> c511bc1b
            }
        }
        PinDirectionArray(result)
    }
}

#[cfg(test)]
mod pin_direction_array_tests {
    use super::*;

    #[test]
    fn test() {
        let array: PinDirectionArray = 0b00110011u8.into();

        assert_eq!(
            array,
            PinDirectionArray([
                PinDirection::Output,
                PinDirection::Output,
                PinDirection::Input,
                PinDirection::Input,
                PinDirection::Output,
                PinDirection::Output,
                PinDirection::Input,
                PinDirection::Input,
            ])
        )
    }
}


#[derive(Debug)]
pub enum Command {
    ReadDataShiftBits {
        options: DataShiftOptions,
        length: u8,
    },
    ReadDataShiftBytes {
        options: DataShiftOptions,
        length: u16,
    },
    WriteDataShiftBits {
        options: DataShiftOptions,
        bits: u8,
        length: u8,
    },
    WriteDataShiftBytes {
        options: DataShiftOptions,
        bytes: Vec<u8>,
    },
    SetBits {
        range: PinRange,
        value: PinValueArray,
        direction: PinDirectionArray,
    },
    ReadBits {
        range: PinRange,
    },
    SetLoopback {
        enable: bool,
    },
    SetClockDivisor {
        divisor: u16,
    },
    WaitForIo {
        value: PinValue,
    }
}

impl Command {
    pub fn expected_response_length(&self) -> usize {
        match self {
            Self::ReadDataShiftBits {
                options: _,
                length: _,
            } => 1,
            Self::WriteDataShiftBits {
                options: _,
                bits: _,
                length: _,
            } => 0,
            Self::WriteDataShiftBytes {
                options: _,
                bytes: _,
            } => 0,
            Self::ReadDataShiftBytes { options: _, length } => length.to_owned() as usize,
            Self::SetBits {
                range: _,
                value: _,
                direction: _,
            } => 0,
            Self::ReadBits { range: _ } => 1,
            Self::SetLoopback { enable: _ } => 0,
            Self::SetClockDivisor { divisor: _ } => 0,
            Self::WaitForIo { value } => 1,
        }
    }
}

impl Into<Vec<u8>> for Command {
    fn into(self) -> Vec<u8> {
        match self {
            Self::WriteDataShiftBits {
                options,
                bits,
                length,
            } => {
                let full_options = FullDataShiftOptions {
                    write_clock_direction: options.clock_direction,
                    bit_direction: options.bit_direction,
                    write_tdi: true,
                    ..Default::default()
                };
                let opcode: u8 = full_options.into();

                vec![opcode | 0x02, length - 1, bits]
            }
            Self::ReadDataShiftBits { options, length } => {
                let full_options = FullDataShiftOptions {
                    write_clock_direction: options.clock_direction,
                    bit_direction: options.bit_direction,
                    read_tdo: true,
                    ..Default::default()
                };
                let opcode: u8 = full_options.into();

                vec![opcode | 0x02, length - 1]
            }
            Self::WriteDataShiftBytes { options, bytes } => {
                let full_options = FullDataShiftOptions {
                    write_clock_direction: options.clock_direction,
                    bit_direction: options.bit_direction,
                    write_tdi: true,
                    ..Default::default()
                };
                let opcode: u8 = full_options.into();

                let mut result = vec![opcode];
                result.extend_from_slice(&((bytes.len() - 1) as u16).to_le_bytes());
                result.extend(bytes);

                result
            }
            Self::ReadDataShiftBytes { options, length } => {
                let full_options = FullDataShiftOptions {
                    write_clock_direction: options.clock_direction,
                    bit_direction: options.bit_direction,
                    read_tdo: true,
                    ..Default::default()
                };
                let opcode: u8 = full_options.into();

                let mut result = vec![opcode];
                result.extend_from_slice(&(length - 1).to_le_bytes());

                result
            }
            Self::SetBits {
                range,
                value,
                direction,
            } => {
                let opcode = match range {
                    PinRange::Low => 0x80,
                    PinRange::High => 0x82,
                };

                vec![opcode, value.into(), direction.into()]
            }
            Self::ReadBits { range } => {
                let opcode = match range {
                    PinRange::Low => 0x81,
                    PinRange::High => 0x83,
                };

                vec![opcode]
            }
            Self::SetLoopback { enable } => {
                let opcode = match enable {
                    true => 0x84,
                    false => 0x85,
                };

                vec![opcode]
            }
            Command::SetClockDivisor { divisor } => {
                let mut result = vec![0x86];
                result.extend_from_slice(&divisor.to_le_bytes());
                result
            }
            Self::WaitForIo { value } => {
                match value {
                    PinValue::High => vec![0x88],
                    PinValue::Low => vec![0x89],
                }
            }
        }
    }
}

impl IntoIterator for Command {
    type Item = u8;

    type IntoIter = std::vec::IntoIter<u8>;

    fn into_iter(self) -> Self::IntoIter {
        let bytes: Vec<u8> = self.into();

        bytes.into_iter()
    }
}

#[derive(Debug)]
pub struct CommandList(pub Vec<Command>);

impl IntoIterator for CommandList {
    type Item = u8;

    type IntoIter = std::vec::IntoIter<u8>;

    fn into_iter(self) -> Self::IntoIter {
        let mut result = Vec::new();
        for command in self.0 {
            result.extend(command)
        }

        result.into_iter()
    }
}

impl Into<Vec<u8>> for CommandList {
    fn into(self) -> Vec<u8> {
        self.into_iter().collect()
    }
}

impl CommandList {
    pub fn expected_response_length(self) -> usize {
        self.0
            .iter()
            .map(|cmd| cmd.expected_response_length())
            .fold(0, |acc, cur| acc + cur)
    }
}<|MERGE_RESOLUTION|>--- conflicted
+++ resolved
@@ -123,11 +123,7 @@
         for i in 0..8 {
             match (value << i & 0x80) == 0x80 {
                 true => result[i] = PinValue::High,
-<<<<<<< HEAD
-                false => result[i] = PinValue::Low,
-=======
                 false => result[i] = PinValue::Low
->>>>>>> c511bc1b
             }
         }
         PinValueArray(result)
@@ -188,11 +184,7 @@
         for i in 0..8 {
             match (value << i & 0x80) == 0x80 {
                 true => result[i] = PinDirection::Output,
-<<<<<<< HEAD
-                false => result[i] = PinDirection::Input,
-=======
                 false => result[i] = PinDirection::Input
->>>>>>> c511bc1b
             }
         }
         PinDirectionArray(result)
@@ -287,7 +279,7 @@
             Self::ReadBits { range: _ } => 1,
             Self::SetLoopback { enable: _ } => 0,
             Self::SetClockDivisor { divisor: _ } => 0,
-            Self::WaitForIo { value } => 1,
+            Self::WaitForIo { value: _ } => 1,
         }
     }
 }
